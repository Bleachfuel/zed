--- conflicted
+++ resolved
@@ -16,14 +16,10 @@
     CodeAction, Completion, OffsetRangeExt, PointUtf16, ToOffset, ToPointUtf16, Transaction,
     Unclipped,
 };
-<<<<<<< HEAD
 use lsp::{
     CompletionListItemDefaultsEditRange, DocumentHighlightKind, LanguageServer, LanguageServerId,
-    ServerCapabilities,
+    OneOf, ServerCapabilities,
 };
-=======
-use lsp::{DocumentHighlightKind, LanguageServer, LanguageServerId, OneOf, ServerCapabilities};
->>>>>>> b9495591
 use std::{cmp::Reverse, ops::Range, path::Path, sync::Arc};
 use text::LineEnding;
 
