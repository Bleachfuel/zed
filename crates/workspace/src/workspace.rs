--- conflicted
+++ resolved
@@ -4320,18 +4320,13 @@
         (overlay.request_layout(cx), overlay)
     }
 
-<<<<<<< HEAD
-    fn paint(&mut self, bounds: Bounds<Pixels>, overlay: &mut Self::State, cx: &mut WindowContext) {
-        cx.with_z_index(u16::MAX, |cx| {
-=======
     fn paint(
         &mut self,
         bounds: Bounds<Pixels>,
         overlay: &mut Self::State,
         cx: &mut ElementContext,
     ) {
-        cx.with_z_index(u8::MAX, |cx| {
->>>>>>> 9bcf27b0
+        cx.with_z_index(u16::MAX, |cx| {
             cx.add_opaque_layer(bounds);
             overlay.paint(cx);
         })
