--- conflicted
+++ resolved
@@ -1007,1070 +1007,6 @@
         );
     }
 
-<<<<<<< HEAD
-    pub(crate) fn count_remaining_tokens(&mut self, cx: &mut ModelContext<Self>) {
-        let request = self.to_completion_request(cx);
-        self.pending_token_count = cx.spawn(|this, mut cx| {
-            async move {
-                cx.background_executor()
-                    .timer(Duration::from_millis(200))
-                    .await;
-
-                let token_count = cx
-                    .update(|cx| CompletionProvider::global(cx).count_tokens(request, cx))?
-                    .await?;
-
-                this.update(&mut cx, |this, cx| {
-                    this.token_count = Some(token_count);
-                    cx.notify()
-                })?;
-                anyhow::Ok(())
-            }
-            .log_err()
-        });
-    }
-
-    fn reparse_slash_commands(&mut self, cx: &mut ModelContext<Self>) {
-        let buffer = self.buffer.read(cx);
-        let mut row_ranges = self
-            .edits_since_last_slash_command_parse
-            .consume()
-            .into_iter()
-            .map(|edit| {
-                let start_row = buffer.offset_to_point(edit.new.start).row;
-                let end_row = buffer.offset_to_point(edit.new.end).row + 1;
-                start_row..end_row
-            })
-            .peekable();
-
-        let mut removed = Vec::new();
-        let mut updated = Vec::new();
-        while let Some(mut row_range) = row_ranges.next() {
-            while let Some(next_row_range) = row_ranges.peek() {
-                if row_range.end >= next_row_range.start {
-                    row_range.end = next_row_range.end;
-                    row_ranges.next();
-                } else {
-                    break;
-                }
-            }
-
-            let start = buffer.anchor_before(Point::new(row_range.start, 0));
-            let end = buffer.anchor_after(Point::new(
-                row_range.end - 1,
-                buffer.line_len(row_range.end - 1),
-            ));
-
-            let old_range = self.pending_command_indices_for_range(start..end, cx);
-
-            let mut new_commands = Vec::new();
-            let mut lines = buffer.text_for_range(start..end).lines();
-            let mut offset = lines.offset();
-            while let Some(line) = lines.next() {
-                if let Some(command_line) = SlashCommandLine::parse(line) {
-                    let name = &line[command_line.name.clone()];
-                    let argument = command_line.argument.as_ref().and_then(|argument| {
-                        (!argument.is_empty()).then_some(&line[argument.clone()])
-                    });
-                    if let Some(command) = self.slash_command_registry.command(name) {
-                        if !command.requires_argument() || argument.is_some() {
-                            let start_ix = offset + command_line.name.start - 1;
-                            let end_ix = offset
-                                + command_line
-                                    .argument
-                                    .map_or(command_line.name.end, |argument| argument.end);
-                            let source_range =
-                                buffer.anchor_after(start_ix)..buffer.anchor_after(end_ix);
-                            let pending_command = PendingSlashCommand {
-                                name: name.to_string(),
-                                argument: argument.map(ToString::to_string),
-                                source_range,
-                                status: PendingSlashCommandStatus::Idle,
-                            };
-                            updated.push(pending_command.clone());
-                            new_commands.push(pending_command);
-                        }
-                    }
-                }
-
-                offset = lines.offset();
-            }
-
-            let removed_commands = self.pending_slash_commands.splice(old_range, new_commands);
-            removed.extend(removed_commands.map(|command| command.source_range));
-        }
-
-        if !updated.is_empty() || !removed.is_empty() {
-            cx.emit(ContextEvent::PendingSlashCommandsUpdated { removed, updated });
-        }
-    }
-
-    fn reparse_edit_suggestions(&mut self, cx: &mut ModelContext<Self>) {
-        self.pending_edit_suggestion_parse = Some(cx.spawn(|this, mut cx| async move {
-            cx.background_executor()
-                .timer(Duration::from_millis(200))
-                .await;
-
-            this.update(&mut cx, |this, cx| {
-                this.reparse_edit_suggestions_in_range(0..this.buffer.read(cx).len(), cx);
-            })
-            .ok();
-        }));
-    }
-
-    fn reparse_edit_suggestions_in_range(
-        &mut self,
-        range: Range<usize>,
-        cx: &mut ModelContext<Self>,
-    ) {
-        self.buffer.update(cx, |buffer, _| {
-            let range_start = buffer.anchor_before(range.start);
-            let range_end = buffer.anchor_after(range.end);
-            let start_ix = self
-                .edit_suggestions
-                .binary_search_by(|probe| {
-                    probe
-                        .source_range
-                        .end
-                        .cmp(&range_start, buffer)
-                        .then(Ordering::Greater)
-                })
-                .unwrap_err();
-            let end_ix = self
-                .edit_suggestions
-                .binary_search_by(|probe| {
-                    probe
-                        .source_range
-                        .start
-                        .cmp(&range_end, buffer)
-                        .then(Ordering::Less)
-                })
-                .unwrap_err();
-
-            let mut new_edit_suggestions = Vec::new();
-            let mut message_lines = buffer.as_rope().chunks_in_range(range).lines();
-            while let Some(suggestion) = parse_next_edit_suggestion(&mut message_lines) {
-                let start_anchor = buffer.anchor_after(suggestion.outer_range.start);
-                let end_anchor = buffer.anchor_before(suggestion.outer_range.end);
-                new_edit_suggestions.push(EditSuggestion {
-                    source_range: start_anchor..end_anchor,
-                    full_path: suggestion.path,
-                });
-            }
-            self.edit_suggestions
-                .splice(start_ix..end_ix, new_edit_suggestions);
-        });
-        cx.emit(ContextEvent::EditSuggestionsChanged);
-        cx.notify();
-    }
-
-    fn pending_command_for_position(
-        &mut self,
-        position: language::Anchor,
-        cx: &mut ModelContext<Self>,
-    ) -> Option<&mut PendingSlashCommand> {
-        let buffer = self.buffer.read(cx);
-        match self
-            .pending_slash_commands
-            .binary_search_by(|probe| probe.source_range.end.cmp(&position, buffer))
-        {
-            Ok(ix) => Some(&mut self.pending_slash_commands[ix]),
-            Err(ix) => {
-                let cmd = self.pending_slash_commands.get_mut(ix)?;
-                if position.cmp(&cmd.source_range.start, buffer).is_ge()
-                    && position.cmp(&cmd.source_range.end, buffer).is_le()
-                {
-                    Some(cmd)
-                } else {
-                    None
-                }
-            }
-        }
-    }
-
-    fn pending_commands_for_range(
-        &self,
-        range: Range<language::Anchor>,
-        cx: &AppContext,
-    ) -> &[PendingSlashCommand] {
-        let range = self.pending_command_indices_for_range(range, cx);
-        &self.pending_slash_commands[range]
-    }
-
-    fn pending_command_indices_for_range(
-        &self,
-        range: Range<language::Anchor>,
-        cx: &AppContext,
-    ) -> Range<usize> {
-        let buffer = self.buffer.read(cx);
-        let start_ix = match self
-            .pending_slash_commands
-            .binary_search_by(|probe| probe.source_range.end.cmp(&range.start, &buffer))
-        {
-            Ok(ix) | Err(ix) => ix,
-        };
-        let end_ix = match self
-            .pending_slash_commands
-            .binary_search_by(|probe| probe.source_range.start.cmp(&range.end, &buffer))
-        {
-            Ok(ix) => ix + 1,
-            Err(ix) => ix,
-        };
-        start_ix..end_ix
-    }
-
-    fn insert_command_output(
-        &mut self,
-        command_range: Range<language::Anchor>,
-        output: Task<Result<SlashCommandOutput>>,
-        insert_trailing_newline: bool,
-        cx: &mut ModelContext<Self>,
-    ) {
-        self.reparse_slash_commands(cx);
-
-        let insert_output_task = cx.spawn(|this, mut cx| {
-            let command_range = command_range.clone();
-            async move {
-                let output = output.await;
-                this.update(&mut cx, |this, cx| match output {
-                    Ok(mut output) => {
-                        if insert_trailing_newline {
-                            output.text.push('\n');
-                        }
-
-                        let event = this.buffer.update(cx, |buffer, cx| {
-                            let start = command_range.start.to_offset(buffer);
-                            let old_end = command_range.end.to_offset(buffer);
-                            let new_end = start + output.text.len();
-                            buffer.edit([(start..old_end, output.text)], None, cx);
-
-                            let mut sections = output
-                                .sections
-                                .into_iter()
-                                .map(|section| SlashCommandOutputSection {
-                                    range: buffer.anchor_after(start + section.range.start)
-                                        ..buffer.anchor_before(start + section.range.end),
-                                    icon: section.icon,
-                                    label: section.label,
-                                })
-                                .collect::<Vec<_>>();
-                            sections.sort_by(|a, b| a.range.cmp(&b.range, buffer));
-
-                            this.slash_command_output_sections
-                                .extend(sections.iter().cloned());
-                            this.slash_command_output_sections
-                                .sort_by(|a, b| a.range.cmp(&b.range, buffer));
-
-                            ContextEvent::SlashCommandFinished {
-                                output_range: buffer.anchor_after(start)
-                                    ..buffer.anchor_before(new_end),
-                                sections,
-                                run_commands_in_output: output.run_commands_in_text,
-                            }
-                        });
-                        cx.emit(event);
-                    }
-                    Err(error) => {
-                        if let Some(pending_command) =
-                            this.pending_command_for_position(command_range.start, cx)
-                        {
-                            pending_command.status =
-                                PendingSlashCommandStatus::Error(error.to_string());
-                            cx.emit(ContextEvent::PendingSlashCommandsUpdated {
-                                removed: vec![pending_command.source_range.clone()],
-                                updated: vec![pending_command.clone()],
-                            });
-                        }
-                    }
-                })
-                .ok();
-            }
-        });
-
-        if let Some(pending_command) = self.pending_command_for_position(command_range.start, cx) {
-            pending_command.status = PendingSlashCommandStatus::Running {
-                _task: insert_output_task.shared(),
-            };
-            cx.emit(ContextEvent::PendingSlashCommandsUpdated {
-                removed: vec![pending_command.source_range.clone()],
-                updated: vec![pending_command.clone()],
-            });
-        }
-    }
-
-    fn completion_provider_changed(&mut self, cx: &mut ModelContext<Self>) {
-        self.count_remaining_tokens(cx);
-    }
-
-    fn assist(
-        &mut self,
-        selected_messages: HashSet<MessageId>,
-        cx: &mut ModelContext<Self>,
-    ) -> Vec<MessageAnchor> {
-        let mut user_messages = Vec::new();
-
-        let last_message_id = if let Some(last_message_id) =
-            self.message_anchors.iter().rev().find_map(|message| {
-                message
-                    .start
-                    .is_valid(self.buffer.read(cx))
-                    .then_some(message.id)
-            }) {
-            last_message_id
-        } else {
-            return Default::default();
-        };
-
-        let mut should_assist = false;
-        for selected_message_id in selected_messages {
-            let selected_message_role =
-                if let Some(metadata) = self.messages_metadata.get(&selected_message_id) {
-                    metadata.role
-                } else {
-                    continue;
-                };
-
-            if selected_message_role == Role::Assistant {
-                if let Some(user_message) = self.insert_message_after(
-                    selected_message_id,
-                    Role::User,
-                    MessageStatus::Done,
-                    cx,
-                ) {
-                    user_messages.push(user_message);
-                }
-            } else {
-                should_assist = true;
-            }
-        }
-
-        if should_assist {
-            if !CompletionProvider::global(cx).is_authenticated() {
-                log::info!("completion provider has no credentials");
-                return Default::default();
-            }
-
-            let request = self.to_completion_request(cx);
-            let stream = CompletionProvider::global(cx).complete(request);
-            let assistant_message = self
-                .insert_message_after(last_message_id, Role::Assistant, MessageStatus::Pending, cx)
-                .unwrap();
-
-            // Queue up the user's next reply.
-            let user_message = self
-                .insert_message_after(assistant_message.id, Role::User, MessageStatus::Done, cx)
-                .unwrap();
-            user_messages.push(user_message);
-
-            let task = cx.spawn({
-                |this, mut cx| async move {
-                    let assistant_message_id = assistant_message.id;
-                    let mut response_latency = None;
-                    let stream_completion = async {
-                        let request_start = Instant::now();
-                        let mut messages = stream.await?;
-
-                        while let Some(message) = messages.next().await {
-                            if response_latency.is_none() {
-                                response_latency = Some(request_start.elapsed());
-                            }
-                            let text = message?;
-
-                            this.update(&mut cx, |this, cx| {
-                                let message_ix = this
-                                    .message_anchors
-                                    .iter()
-                                    .position(|message| message.id == assistant_message_id)?;
-                                let message_range = this.buffer.update(cx, |buffer, cx| {
-                                    let message_start_offset =
-                                        this.message_anchors[message_ix].start.to_offset(buffer);
-                                    let message_old_end_offset = this.message_anchors
-                                        [message_ix + 1..]
-                                        .iter()
-                                        .find(|message| message.start.is_valid(buffer))
-                                        .map_or(buffer.len(), |message| {
-                                            message.start.to_offset(buffer).saturating_sub(1)
-                                        });
-                                    let message_new_end_offset =
-                                        message_old_end_offset + text.len();
-                                    buffer.edit(
-                                        [(message_old_end_offset..message_old_end_offset, text)],
-                                        None,
-                                        cx,
-                                    );
-                                    message_start_offset..message_new_end_offset
-                                });
-                                this.reparse_edit_suggestions_in_range(message_range, cx);
-                                cx.emit(ContextEvent::StreamedCompletion);
-
-                                Some(())
-                            })?;
-                            smol::future::yield_now().await;
-                        }
-
-                        this.update(&mut cx, |this, cx| {
-                            this.pending_completions
-                                .retain(|completion| completion.id != this.completion_count);
-                            this.summarize(cx);
-                        })?;
-
-                        anyhow::Ok(())
-                    };
-
-                    let result = stream_completion.await;
-
-                    this.update(&mut cx, |this, cx| {
-                        if let Some(metadata) =
-                            this.messages_metadata.get_mut(&assistant_message.id)
-                        {
-                            let error_message = result
-                                .err()
-                                .map(|error| error.to_string().trim().to_string());
-                            if let Some(error_message) = error_message.as_ref() {
-                                metadata.status =
-                                    MessageStatus::Error(SharedString::from(error_message.clone()));
-                            } else {
-                                metadata.status = MessageStatus::Done;
-                            }
-
-                            if let Some(telemetry) = this.telemetry.as_ref() {
-                                let model = CompletionProvider::global(cx).model();
-                                telemetry.report_assistant_event(
-                                    this.id.clone(),
-                                    AssistantKind::Panel,
-                                    model.telemetry_id(),
-                                    response_latency,
-                                    error_message,
-                                );
-                            }
-
-                            cx.emit(ContextEvent::MessagesEdited);
-                        }
-                    })
-                    .ok();
-                }
-            });
-
-            self.pending_completions.push(PendingCompletion {
-                id: post_inc(&mut self.completion_count),
-                _task: task,
-            });
-        }
-
-        user_messages
-    }
-
-    pub fn to_completion_request(&self, cx: &AppContext) -> LanguageModelRequest {
-        let messages = self
-            .messages(cx)
-            .filter(|message| matches!(message.status, MessageStatus::Done))
-            .map(|message| message.to_request_message(self.buffer.read(cx)));
-
-        LanguageModelRequest {
-            model: CompletionProvider::global(cx).model(),
-            messages: messages.collect(),
-            stop: vec![],
-            temperature: 1.0,
-            cached_contents: Vec::new(),
-        }
-    }
-
-    fn cancel_last_assist(&mut self) -> bool {
-        self.pending_completions.pop().is_some()
-    }
-
-    fn cycle_message_roles(&mut self, ids: HashSet<MessageId>, cx: &mut ModelContext<Self>) {
-        for id in ids {
-            if let Some(metadata) = self.messages_metadata.get_mut(&id) {
-                metadata.role.cycle();
-                cx.emit(ContextEvent::MessagesEdited);
-                cx.notify();
-            }
-        }
-    }
-
-    fn insert_message_after(
-        &mut self,
-        message_id: MessageId,
-        role: Role,
-        status: MessageStatus,
-        cx: &mut ModelContext<Self>,
-    ) -> Option<MessageAnchor> {
-        if let Some(prev_message_ix) = self
-            .message_anchors
-            .iter()
-            .position(|message| message.id == message_id)
-        {
-            // Find the next valid message after the one we were given.
-            let mut next_message_ix = prev_message_ix + 1;
-            while let Some(next_message) = self.message_anchors.get(next_message_ix) {
-                if next_message.start.is_valid(self.buffer.read(cx)) {
-                    break;
-                }
-                next_message_ix += 1;
-            }
-
-            let start = self.buffer.update(cx, |buffer, cx| {
-                let offset = self
-                    .message_anchors
-                    .get(next_message_ix)
-                    .map_or(buffer.len(), |message| message.start.to_offset(buffer) - 1);
-                buffer.edit([(offset..offset, "\n")], None, cx);
-                buffer.anchor_before(offset + 1)
-            });
-            let message = MessageAnchor {
-                id: MessageId(post_inc(&mut self.next_message_id.0)),
-                start,
-            };
-            self.message_anchors
-                .insert(next_message_ix, message.clone());
-            self.messages_metadata
-                .insert(message.id, MessageMetadata { role, status });
-            cx.emit(ContextEvent::MessagesEdited);
-            Some(message)
-        } else {
-            None
-        }
-    }
-
-    fn split_message(
-        &mut self,
-        range: Range<usize>,
-        cx: &mut ModelContext<Self>,
-    ) -> (Option<MessageAnchor>, Option<MessageAnchor>) {
-        let start_message = self.message_for_offset(range.start, cx);
-        let end_message = self.message_for_offset(range.end, cx);
-        if let Some((start_message, end_message)) = start_message.zip(end_message) {
-            // Prevent splitting when range spans multiple messages.
-            if start_message.id != end_message.id {
-                return (None, None);
-            }
-
-            let message = start_message;
-            let role = message.role;
-            let mut edited_buffer = false;
-
-            let mut suffix_start = None;
-            if range.start > message.offset_range.start && range.end < message.offset_range.end - 1
-            {
-                if self.buffer.read(cx).chars_at(range.end).next() == Some('\n') {
-                    suffix_start = Some(range.end + 1);
-                } else if self.buffer.read(cx).reversed_chars_at(range.end).next() == Some('\n') {
-                    suffix_start = Some(range.end);
-                }
-            }
-
-            let suffix = if let Some(suffix_start) = suffix_start {
-                MessageAnchor {
-                    id: MessageId(post_inc(&mut self.next_message_id.0)),
-                    start: self.buffer.read(cx).anchor_before(suffix_start),
-                }
-            } else {
-                self.buffer.update(cx, |buffer, cx| {
-                    buffer.edit([(range.end..range.end, "\n")], None, cx);
-                });
-                edited_buffer = true;
-                MessageAnchor {
-                    id: MessageId(post_inc(&mut self.next_message_id.0)),
-                    start: self.buffer.read(cx).anchor_before(range.end + 1),
-                }
-            };
-
-            self.message_anchors
-                .insert(message.index_range.end + 1, suffix.clone());
-            self.messages_metadata.insert(
-                suffix.id,
-                MessageMetadata {
-                    role,
-                    status: MessageStatus::Done,
-                },
-            );
-
-            let new_messages =
-                if range.start == range.end || range.start == message.offset_range.start {
-                    (None, Some(suffix))
-                } else {
-                    let mut prefix_end = None;
-                    if range.start > message.offset_range.start
-                        && range.end < message.offset_range.end - 1
-                    {
-                        if self.buffer.read(cx).chars_at(range.start).next() == Some('\n') {
-                            prefix_end = Some(range.start + 1);
-                        } else if self.buffer.read(cx).reversed_chars_at(range.start).next()
-                            == Some('\n')
-                        {
-                            prefix_end = Some(range.start);
-                        }
-                    }
-
-                    let selection = if let Some(prefix_end) = prefix_end {
-                        cx.emit(ContextEvent::MessagesEdited);
-                        MessageAnchor {
-                            id: MessageId(post_inc(&mut self.next_message_id.0)),
-                            start: self.buffer.read(cx).anchor_before(prefix_end),
-                        }
-                    } else {
-                        self.buffer.update(cx, |buffer, cx| {
-                            buffer.edit([(range.start..range.start, "\n")], None, cx)
-                        });
-                        edited_buffer = true;
-                        MessageAnchor {
-                            id: MessageId(post_inc(&mut self.next_message_id.0)),
-                            start: self.buffer.read(cx).anchor_before(range.end + 1),
-                        }
-                    };
-
-                    self.message_anchors
-                        .insert(message.index_range.end + 1, selection.clone());
-                    self.messages_metadata.insert(
-                        selection.id,
-                        MessageMetadata {
-                            role,
-                            status: MessageStatus::Done,
-                        },
-                    );
-                    (Some(selection), Some(suffix))
-                };
-
-            if !edited_buffer {
-                cx.emit(ContextEvent::MessagesEdited);
-            }
-            new_messages
-        } else {
-            (None, None)
-        }
-    }
-
-    fn summarize(&mut self, cx: &mut ModelContext<Self>) {
-        if self.message_anchors.len() >= 2 && self.summary.is_none() {
-            if !CompletionProvider::global(cx).is_authenticated() {
-                return;
-            }
-
-            let messages = self
-                .messages(cx)
-                .map(|message| message.to_request_message(self.buffer.read(cx)))
-                .chain(Some(LanguageModelRequestMessage {
-                    role: Role::User,
-                    content: "Summarize the context into a short title without punctuation.".into(),
-                }));
-            let request = LanguageModelRequest {
-                model: CompletionProvider::global(cx).model(),
-                messages: messages.collect(),
-                stop: vec![],
-                temperature: 1.0,
-                cached_contents: Vec::new(),
-            };
-
-            let stream = CompletionProvider::global(cx).complete(request);
-            self.pending_summary = cx.spawn(|this, mut cx| {
-                async move {
-                    let mut messages = stream.await?;
-
-                    while let Some(message) = messages.next().await {
-                        let text = message?;
-                        let mut lines = text.lines();
-                        this.update(&mut cx, |this, cx| {
-                            let summary = this.summary.get_or_insert(Default::default());
-                            summary.text.extend(lines.next());
-                            cx.emit(ContextEvent::SummaryChanged);
-                        })?;
-
-                        // Stop if the LLM generated multiple lines.
-                        if lines.next().is_some() {
-                            break;
-                        }
-                    }
-
-                    this.update(&mut cx, |this, cx| {
-                        if let Some(summary) = this.summary.as_mut() {
-                            summary.done = true;
-                            cx.emit(ContextEvent::SummaryChanged);
-                        }
-                    })?;
-
-                    anyhow::Ok(())
-                }
-                .log_err()
-            });
-        }
-    }
-
-    fn message_for_offset(&self, offset: usize, cx: &AppContext) -> Option<Message> {
-        self.messages_for_offsets([offset], cx).pop()
-    }
-
-    fn messages_for_offsets(
-        &self,
-        offsets: impl IntoIterator<Item = usize>,
-        cx: &AppContext,
-    ) -> Vec<Message> {
-        let mut result = Vec::new();
-
-        let mut messages = self.messages(cx).peekable();
-        let mut offsets = offsets.into_iter().peekable();
-        let mut current_message = messages.next();
-        while let Some(offset) = offsets.next() {
-            // Locate the message that contains the offset.
-            while current_message.as_ref().map_or(false, |message| {
-                !message.offset_range.contains(&offset) && messages.peek().is_some()
-            }) {
-                current_message = messages.next();
-            }
-            let Some(message) = current_message.as_ref() else {
-                break;
-            };
-
-            // Skip offsets that are in the same message.
-            while offsets.peek().map_or(false, |offset| {
-                message.offset_range.contains(offset) || messages.peek().is_none()
-            }) {
-                offsets.next();
-            }
-
-            result.push(message.clone());
-        }
-        result
-    }
-
-    fn messages<'a>(&'a self, cx: &'a AppContext) -> impl 'a + Iterator<Item = Message> {
-        let buffer = self.buffer.read(cx);
-        let mut message_anchors = self.message_anchors.iter().enumerate().peekable();
-        iter::from_fn(move || {
-            if let Some((start_ix, message_anchor)) = message_anchors.next() {
-                let metadata = self.messages_metadata.get(&message_anchor.id)?;
-                let message_start = message_anchor.start.to_offset(buffer);
-                let mut message_end = None;
-                let mut end_ix = start_ix;
-                while let Some((_, next_message)) = message_anchors.peek() {
-                    if next_message.start.is_valid(buffer) {
-                        message_end = Some(next_message.start);
-                        break;
-                    } else {
-                        end_ix += 1;
-                        message_anchors.next();
-                    }
-                }
-                let message_end = message_end
-                    .unwrap_or(language::Anchor::MAX)
-                    .to_offset(buffer);
-
-                return Some(Message {
-                    index_range: start_ix..end_ix,
-                    offset_range: message_start..message_end,
-                    id: message_anchor.id,
-                    anchor: message_anchor.start,
-                    role: metadata.role,
-                    status: metadata.status.clone(),
-                });
-            }
-            None
-        })
-    }
-
-    fn save(
-        &mut self,
-        debounce: Option<Duration>,
-        fs: Arc<dyn Fs>,
-        cx: &mut ModelContext<Context>,
-    ) {
-        self.pending_save = cx.spawn(|this, mut cx| async move {
-            if let Some(debounce) = debounce {
-                cx.background_executor().timer(debounce).await;
-            }
-
-            let (old_path, summary) = this.read_with(&cx, |this, _| {
-                let path = this.path.clone();
-                let summary = if let Some(summary) = this.summary.as_ref() {
-                    if summary.done {
-                        Some(summary.text.clone())
-                    } else {
-                        None
-                    }
-                } else {
-                    None
-                };
-                (path, summary)
-            })?;
-
-            if let Some(summary) = summary {
-                let context = this.read_with(&cx, |this, cx| this.serialize(cx))?;
-                let path = if let Some(old_path) = old_path {
-                    old_path
-                } else {
-                    let mut discriminant = 1;
-                    let mut new_path;
-                    loop {
-                        new_path = contexts_dir().join(&format!(
-                            "{} - {}.zed.json",
-                            summary.trim(),
-                            discriminant
-                        ));
-                        if fs.is_file(&new_path).await {
-                            discriminant += 1;
-                        } else {
-                            break;
-                        }
-                    }
-                    new_path
-                };
-
-                fs.create_dir(contexts_dir().as_ref()).await?;
-                fs.atomic_write(path.clone(), serde_json::to_string(&context).unwrap())
-                    .await?;
-                this.update(&mut cx, |this, _| this.path = Some(path))?;
-            }
-
-            Ok(())
-        });
-    }
-}
-
-#[derive(Debug)]
-enum EditParsingState {
-    None,
-    InOldText {
-        path: PathBuf,
-        start_offset: usize,
-        old_text_start_offset: usize,
-    },
-    InNewText {
-        path: PathBuf,
-        start_offset: usize,
-        old_text_range: Range<usize>,
-        new_text_start_offset: usize,
-    },
-}
-
-#[derive(Clone, Debug, PartialEq)]
-struct EditSuggestion {
-    source_range: Range<language::Anchor>,
-    full_path: PathBuf,
-}
-
-struct ParsedEditSuggestion {
-    path: PathBuf,
-    outer_range: Range<usize>,
-    old_text_range: Range<usize>,
-    new_text_range: Range<usize>,
-}
-
-fn parse_next_edit_suggestion(lines: &mut rope::Lines) -> Option<ParsedEditSuggestion> {
-    let mut state = EditParsingState::None;
-    loop {
-        let offset = lines.offset();
-        let message_line = lines.next()?;
-        match state {
-            EditParsingState::None => {
-                if let Some(rest) = message_line.strip_prefix("```edit ") {
-                    let path = rest.trim();
-                    if !path.is_empty() {
-                        state = EditParsingState::InOldText {
-                            path: PathBuf::from(path),
-                            start_offset: offset,
-                            old_text_start_offset: lines.offset(),
-                        };
-                    }
-                }
-            }
-            EditParsingState::InOldText {
-                path,
-                start_offset,
-                old_text_start_offset,
-            } => {
-                if message_line == "---" {
-                    state = EditParsingState::InNewText {
-                        path,
-                        start_offset,
-                        old_text_range: old_text_start_offset..offset,
-                        new_text_start_offset: lines.offset(),
-                    };
-                } else {
-                    state = EditParsingState::InOldText {
-                        path,
-                        start_offset,
-                        old_text_start_offset,
-                    };
-                }
-            }
-            EditParsingState::InNewText {
-                path,
-                start_offset,
-                old_text_range,
-                new_text_start_offset,
-            } => {
-                if message_line == "```" {
-                    return Some(ParsedEditSuggestion {
-                        path,
-                        outer_range: start_offset..offset + "```".len(),
-                        old_text_range,
-                        new_text_range: new_text_start_offset..offset,
-                    });
-                } else {
-                    state = EditParsingState::InNewText {
-                        path,
-                        start_offset,
-                        old_text_range,
-                        new_text_start_offset,
-                    };
-                }
-            }
-        }
-    }
-}
-
-#[derive(Clone)]
-struct PendingSlashCommand {
-    name: String,
-    argument: Option<String>,
-    status: PendingSlashCommandStatus,
-    source_range: Range<language::Anchor>,
-}
-
-#[derive(Clone)]
-enum PendingSlashCommandStatus {
-    Idle,
-    Running { _task: Shared<Task<()>> },
-    Error(String),
-}
-
-struct PendingCompletion {
-    id: usize,
-    _task: Task<()>,
-}
-
-enum ContextEditorEvent {
-    Edited,
-    TabContentChanged,
-}
-
-#[derive(Copy, Clone, Debug, PartialEq)]
-struct ScrollPosition {
-    offset_before_cursor: gpui::Point<f32>,
-    cursor: Anchor,
-}
-
-pub struct ContextEditor {
-    context: Model<Context>,
-    fs: Arc<dyn Fs>,
-    workspace: WeakView<Workspace>,
-    slash_command_registry: Arc<SlashCommandRegistry>,
-    lsp_adapter_delegate: Option<Arc<dyn LspAdapterDelegate>>,
-    editor: View<Editor>,
-    blocks: HashSet<BlockId>,
-    scroll_position: Option<ScrollPosition>,
-    pending_slash_command_creases: HashMap<Range<language::Anchor>, CreaseId>,
-    pending_slash_command_blocks: HashMap<Range<language::Anchor>, BlockId>,
-    _subscriptions: Vec<Subscription>,
-}
-
-impl ContextEditor {
-    fn new(
-        language_registry: Arc<LanguageRegistry>,
-        slash_command_registry: Arc<SlashCommandRegistry>,
-        fs: Arc<dyn Fs>,
-        workspace: View<Workspace>,
-        cx: &mut ViewContext<Self>,
-    ) -> Self {
-        let telemetry = workspace.read(cx).client().telemetry().clone();
-        let project = workspace.read(cx).project().clone();
-        let lsp_adapter_delegate = make_lsp_adapter_delegate(&project, cx).log_err();
-
-        let context = cx.new_model(|cx| {
-            Context::new(
-                language_registry,
-                slash_command_registry,
-                Some(telemetry),
-                cx,
-            )
-        });
-
-        let mut this = Self::for_context(context, fs, workspace, lsp_adapter_delegate, cx);
-        this.insert_default_prompt(cx);
-        this
-    }
-
-    fn for_context(
-        context: Model<Context>,
-        fs: Arc<dyn Fs>,
-        workspace: View<Workspace>,
-        lsp_adapter_delegate: Option<Arc<dyn LspAdapterDelegate>>,
-        cx: &mut ViewContext<Self>,
-    ) -> Self {
-        let slash_command_registry = context.read(cx).slash_command_registry.clone();
-
-        let completion_provider = SlashCommandCompletionProvider::new(
-            slash_command_registry.clone(),
-            Some(cx.view().downgrade()),
-            Some(workspace.downgrade()),
-        );
-
-        let editor = cx.new_view(|cx| {
-            let mut editor = Editor::for_buffer(context.read(cx).buffer.clone(), None, cx);
-            editor.set_soft_wrap_mode(SoftWrap::EditorWidth, cx);
-            editor.set_show_line_numbers(false, cx);
-            editor.set_show_git_diff_gutter(false, cx);
-            editor.set_show_code_actions(false, cx);
-            editor.set_show_runnables(false, cx);
-            editor.set_show_wrap_guides(false, cx);
-            editor.set_show_indent_guides(false, cx);
-            editor.set_completion_provider(Box::new(completion_provider));
-            editor
-        });
-
-        let _subscriptions = vec![
-            cx.observe(&context, |_, _, cx| cx.notify()),
-            cx.subscribe(&context, Self::handle_context_event),
-            cx.subscribe(&editor, Self::handle_editor_event),
-        ];
-
-        let sections = context.read(cx).slash_command_output_sections.clone();
-        let mut this = Self {
-            context,
-            editor,
-            slash_command_registry,
-            lsp_adapter_delegate,
-            blocks: Default::default(),
-            scroll_position: None,
-            fs,
-            workspace: workspace.downgrade(),
-            pending_slash_command_creases: HashMap::default(),
-            pending_slash_command_blocks: HashMap::default(),
-            _subscriptions,
-        };
-        this.update_message_headers(cx);
-        this.insert_slash_command_output_sections(sections, cx);
-        this
-    }
-
-    fn insert_default_prompt(&mut self, cx: &mut ViewContext<Self>) {
-        let command_name = DefaultSlashCommand.name();
-        self.editor.update(cx, |editor, cx| {
-            editor.insert(&format!("/{command_name}"), cx)
-        });
-        self.split(&Split, cx);
-        let command = self.context.update(cx, |context, cx| {
-            context
-                .messages_metadata
-                .get_mut(&MessageId::default())
-                .unwrap()
-                .role = Role::System;
-            context.reparse_slash_commands(cx);
-            context.pending_slash_commands[0].clone()
-        });
-
-        self.run_command(
-            command.source_range,
-            &command.name,
-            command.argument.as_deref(),
-            false,
-            self.workspace.clone(),
-            cx,
-        );
-    }
-
-=======
->>>>>>> 684d9dde
     fn assist(&mut self, _: &Assist, cx: &mut ViewContext<Self>) {
         let cursors = self.cursors(cx);
 
