use gpui::{
    px, FontStyle, FontWeight, HighlightStyle, SharedString, StrikethroughStyle, UnderlineStyle,
};
use language::HighlightId;
use std::{fmt::Display, ops::Range, path::PathBuf};

#[derive(Debug)]
#[cfg_attr(test, derive(PartialEq))]
pub enum ParsedMarkdownElement {
    Heading(ParsedMarkdownHeading),
<<<<<<< HEAD
    Image(ParsedMarkdownImage),
    /// An ordered or unordered list of items.
    List(ParsedMarkdownList),
=======
    ListItem(ParsedMarkdownListItem),
>>>>>>> 32e64245
    Table(ParsedMarkdownTable),
    BlockQuote(ParsedMarkdownBlockQuote),
    CodeBlock(ParsedMarkdownCodeBlock),
    /// A paragraph of text and other inline elements.
    Paragraph(ParsedMarkdownText),
    HorizontalRule(Range<usize>),
}

impl ParsedMarkdownElement {
    pub fn source_range(&self) -> Range<usize> {
        match self {
            Self::Heading(heading) => heading.source_range.clone(),
<<<<<<< HEAD
            Self::Image(image) => image.source_range.clone(),
            Self::List(list) => list.source_range.clone(),
=======
            Self::ListItem(list_item) => list_item.source_range.clone(),
>>>>>>> 32e64245
            Self::Table(table) => table.source_range.clone(),
            Self::BlockQuote(block_quote) => block_quote.source_range.clone(),
            Self::CodeBlock(code_block) => code_block.source_range.clone(),
            Self::Paragraph(text) => text.source_range.clone(),
            Self::HorizontalRule(range) => range.clone(),
        }
    }

    pub fn is_list_item(&self) -> bool {
        matches!(self, Self::ListItem(_))
    }
}

#[derive(Debug)]
#[cfg_attr(test, derive(PartialEq))]
pub struct ParsedMarkdown {
    pub children: Vec<ParsedMarkdownElement>,
}

#[derive(Debug)]
#[cfg_attr(test, derive(PartialEq))]
pub struct ParsedMarkdownListItem {
    pub source_range: Range<usize>,
    /// How many indentations deep this item is.
    pub depth: u16,
    pub item_type: ParsedMarkdownListItemType,
    pub content: Vec<ParsedMarkdownElement>,
}

#[derive(Debug)]
#[cfg_attr(test, derive(PartialEq))]
pub enum ParsedMarkdownListItemType {
    Ordered(u64),
    Task(bool, Range<usize>),
    Unordered,
}

#[derive(Debug)]
#[cfg_attr(test, derive(PartialEq))]
pub struct ParsedMarkdownCodeBlock {
    pub source_range: Range<usize>,
    pub language: Option<String>,
    pub contents: SharedString,
    pub highlights: Option<Vec<(Range<usize>, HighlightId)>>,
}

#[derive(Debug)]
#[cfg_attr(test, derive(PartialEq))]
pub struct ParsedMarkdownHeading {
    pub source_range: Range<usize>,
    pub level: HeadingLevel,
    pub contents: ParsedMarkdownText,
}

#[derive(Debug, PartialEq)]
pub enum HeadingLevel {
    H1,
    H2,
    H3,
    H4,
    H5,
    H6,
}

#[derive(Debug)]
#[cfg_attr(test, derive(PartialEq))]
pub struct ParsedMarkdownImage {
    pub source_range: Range<usize>,
    pub title: String,
    pub link: Option<Link>,
    pub url: String,
    pub alt_text: Option<ParsedMarkdownText>,
}

#[derive(Debug)]
pub struct ParsedMarkdownTable {
    pub source_range: Range<usize>,
    pub header: ParsedMarkdownTableRow,
    pub body: Vec<ParsedMarkdownTableRow>,
    pub column_alignments: Vec<ParsedMarkdownTableAlignment>,
}

#[derive(Debug, Clone, Copy)]
#[cfg_attr(test, derive(PartialEq))]
pub enum ParsedMarkdownTableAlignment {
    /// Default text alignment.
    None,
    Left,
    Center,
    Right,
}

#[derive(Debug)]
#[cfg_attr(test, derive(PartialEq))]
pub struct ParsedMarkdownTableRow {
    pub children: Vec<ParsedMarkdownText>,
}

impl ParsedMarkdownTableRow {
    pub fn new() -> Self {
        Self {
            children: Vec::new(),
        }
    }

    pub fn with_children(children: Vec<ParsedMarkdownText>) -> Self {
        Self { children }
    }
}

#[derive(Debug)]
#[cfg_attr(test, derive(PartialEq))]
pub struct ParsedMarkdownBlockQuote {
    pub source_range: Range<usize>,
    pub children: Vec<ParsedMarkdownElement>,
}

#[derive(Debug)]
pub struct ParsedMarkdownText {
    /// Where the text is located in the source Markdown document.
    pub source_range: Range<usize>,
    /// The text content stripped of any formatting symbols.
    pub contents: String,
    /// The list of highlights contained in the Markdown document.
    pub highlights: Vec<(Range<usize>, MarkdownHighlight)>,
    /// The regions of the various ranges in the Markdown document.
    pub region_ranges: Vec<Range<usize>>,
    /// The regions of the Markdown document.
    pub regions: Vec<ParsedRegion>,
}

/// A run of highlighted Markdown text.
#[derive(Debug, Clone, PartialEq, Eq)]
pub enum MarkdownHighlight {
    /// A styled Markdown highlight.
    Style(MarkdownHighlightStyle),
    /// A highlighted code block.
    Code(HighlightId),
}

impl MarkdownHighlight {
    /// Converts this [`MarkdownHighlight`] to a [`HighlightStyle`].
    pub fn to_highlight_style(&self, theme: &theme::SyntaxTheme) -> Option<HighlightStyle> {
        match self {
            MarkdownHighlight::Style(style) => {
                let mut highlight = HighlightStyle::default();

                if style.italic {
                    highlight.font_style = Some(FontStyle::Italic);
                }

                if style.underline {
                    highlight.underline = Some(UnderlineStyle {
                        thickness: px(1.),
                        ..Default::default()
                    });
                }

                if style.strikethrough {
                    highlight.strikethrough = Some(StrikethroughStyle {
                        thickness: px(1.),
                        ..Default::default()
                    });
                }

                if style.weight != FontWeight::default() {
                    highlight.font_weight = Some(style.weight);
                }

                Some(highlight)
            }

            MarkdownHighlight::Code(id) => id.style(theme),
        }
    }
}

/// The style for a Markdown highlight.
#[derive(Debug, Clone, Default, PartialEq, Eq)]
pub struct MarkdownHighlightStyle {
    /// Whether the text should be italicized.
    pub italic: bool,
    /// Whether the text should be underlined.
    pub underline: bool,
    /// Whether the text should be struck through.
    pub strikethrough: bool,
    /// The weight of the text.
    pub weight: FontWeight,
}

/// A parsed region in a Markdown document.
#[derive(Debug, Clone)]
#[cfg_attr(test, derive(PartialEq))]
pub struct ParsedRegion {
    /// Whether the region is a code block.
    pub code: bool,
    /// The link contained in this region, if it has one.
    pub link: Option<Link>,
}

/// A Markdown link.
#[derive(Debug, Clone)]
#[cfg_attr(test, derive(PartialEq))]
pub enum Link {
    /// A link to a webpage.
    Web {
        /// The URL of the webpage.
        url: String,
    },
    /// A link to a path on the filesystem.
    Path {
        /// The path as provided in the Markdown document.
        display_path: PathBuf,
        /// The absolute path to the item.
        path: PathBuf,
    },
}

impl Link {
    pub fn identify(file_location_directory: Option<PathBuf>, text: String) -> Option<Link> {
        if text.starts_with("http") {
            return Some(Link::Web { url: text });
        }

        let path = PathBuf::from(&text);
        if path.is_absolute() && path.exists() {
            return Some(Link::Path {
                display_path: path.clone(),
                path,
            });
        }

        if let Some(file_location_directory) = file_location_directory {
            let display_path = path;
            let path = file_location_directory.join(text);
            if path.exists() {
                return Some(Link::Path { display_path, path });
            }
        }

        None
    }
}

impl Display for Link {
    fn fmt(&self, f: &mut std::fmt::Formatter<'_>) -> std::fmt::Result {
        match self {
            Link::Web { url } => write!(f, "{}", url),
            Link::Path {
                display_path,
                path: _,
            } => write!(f, "{}", display_path.display()),
        }
    }
}<|MERGE_RESOLUTION|>--- conflicted
+++ resolved
@@ -8,13 +8,9 @@
 #[cfg_attr(test, derive(PartialEq))]
 pub enum ParsedMarkdownElement {
     Heading(ParsedMarkdownHeading),
-<<<<<<< HEAD
     Image(ParsedMarkdownImage),
     /// An ordered or unordered list of items.
-    List(ParsedMarkdownList),
-=======
     ListItem(ParsedMarkdownListItem),
->>>>>>> 32e64245
     Table(ParsedMarkdownTable),
     BlockQuote(ParsedMarkdownBlockQuote),
     CodeBlock(ParsedMarkdownCodeBlock),
@@ -27,12 +23,8 @@
     pub fn source_range(&self) -> Range<usize> {
         match self {
             Self::Heading(heading) => heading.source_range.clone(),
-<<<<<<< HEAD
             Self::Image(image) => image.source_range.clone(),
-            Self::List(list) => list.source_range.clone(),
-=======
             Self::ListItem(list_item) => list_item.source_range.clone(),
->>>>>>> 32e64245
             Self::Table(table) => table.source_range.clone(),
             Self::BlockQuote(block_quote) => block_quote.source_range.clone(),
             Self::CodeBlock(code_block) => code_block.source_range.clone(),
